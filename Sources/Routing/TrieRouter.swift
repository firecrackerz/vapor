import Async
import HTTP
import Foundation
import Bits

/// A basic router that can route requests depending on the method and URI
///
/// http://localhost:8000/routing/router/
///
/// http://localhost:8000/routing/async/
///
/// http://localhost:8000/routing/sync/
public final class TrieRouter: Router {
    /// All routes registered to this router
    public private(set) var routes: [Route] = []
    
    /// The root node
    var root: RootNode
    
    /// If a route cannot be found, this is the fallback responder that will be used instead
    public var fallbackResponder: Responder? = BasicResponder { _ in
        return Future(Response(status: .notFound))
    }

    public init() {
        self.root = RootNode()
    }

    /// See Router.register()
    public func register(route: Route) {
        self.routes.append(route)
        
        // always start at the root node
        var current: TrieRouterNode = root

        let path = [.constant(route.method.string)] + route.path
        
        // traverse the path components supplied
        var iterator = path.makeIterator()
        while let path = iterator.next() {
            switch path {
            case .constant(let s):
                // find the child node matching this constant
                if let node = current.findConstantNode(at: Data(s.utf8)) {
                    current = node
                } else {
                    // if no child node matches this constant,
                    // we must create a new one
                    let new = ConstantNode(constant: s)
                    current.constantChildren.append(new)
                    current = new
                }
            case .parameter(let p):
                if let node = current.parameterChild {
                    // there can only ever be one parameter node at
                    // a given node in the tree, so always overwrite the closure
                    current = node
                } else {
                    // if no child node matches this constant,
                    // we must create a new one
                    let new = ParameterNode(parameter: p)
                    current.parameterChild = new
                    current = new
                }
            }
        }

        // set the resolved nodes responder
        current.responder = route.responder
    }
    
    /// Splits the URI into a substring for each component
    fileprivate func split(_ uri: Data) -> [Data] {
        var path = [Data]()
        path.reserveCapacity(8)
        
        // Skip past the first `/`
        var baseIndex = uri.index(after: uri.startIndex)
        
        if baseIndex < uri.endIndex {
            var currentIndex = baseIndex
            
            // Split up the path
            while currentIndex < uri.endIndex {
                if uri[currentIndex] == .forwardSlash {
                    path.append(uri[baseIndex..<currentIndex])
                    
                    baseIndex = uri.index(after: currentIndex)
                    currentIndex = baseIndex
                } else {
                    currentIndex = uri.index(after: currentIndex)
                }
            }
            
            // Add remaining path component
            if baseIndex != uri.endIndex {
                path.append(uri[baseIndex...])
            }
        }
        
        return path
    }
    
    /// Walks the provided node based on the provided component.
    ///
    /// Returns a boolean for a successful walk
    ///
    /// Uses the provided request for parameterized components
    ///
    /// TODO: Binary data
    fileprivate func walk(
        node current: inout TrieRouterNode,
        component: Data,
        request: Request
    ) -> Bool {
        if let node = current.findConstantNode(at: component) {
            // if we find a constant route path that matches this component,
            // then we should use it.
            current = node
        } else if let node = current.parameterChild {
            // if no constant routes were found that match the path, but
            // a dynamic parameter child was found, we can use it
<<<<<<< HEAD
            let lazy = LazyParameter(slug: node.parameter, value: String(component))
=======
            let lazy = LazyParameter(type: node.parameter, value: String(data: component, encoding: .utf8) ?? "")
>>>>>>> 81e705d0
            request.parameters.parameters.append(lazy)
            current = node
        } else {
            // no constant routes were found, and this node doesn't have
            // a dynamic parameter child. so no match.
            return false
        }
        
        return true
    }

    /// See Router.route()
    public func route(request: Request) -> Responder? {
        let path = split(request.uri.pathData)
        
        // always start at the root node
        var current: TrieRouterNode = root
        
        guard walk(node: &current, component: request.method.data, request: request) else {
            return fallbackResponder
        }

        // traverse the constant path supplied
        for component in path {
            guard walk(node: &current, component: component, request: request) else {
                return fallbackResponder
            }
        }
        
        // return the resolved responder if there hasn't
        // been an early exit.
        return current.responder ?? fallbackResponder
    }
}

// MARK: Node Protocol

protocol TrieRouterNode {
    /// All constant child nodes
    var constantChildren: [ConstantNode] { get set }

    /// A node can only ever have one child
    /// of the parameter type. We store this separately
    /// for performance
    var parameterChild: ParameterNode? { get set }

    /// This node's resopnder
    var responder: Responder? { get set }
}

extension TrieRouterNode {
    /// Finds the node with the supplied path in the
    /// node's constant children.
    func findConstantNode(at path: Data) -> ConstantNode? {
        for child in constantChildren {
            guard path.count == child.constant.count else {
                continue
            }
            
            if path == child.constant {
                return child
            }
        }
        
        return nil
    }
}

// MARK: Concrete Node

/// An empty node that only has children
/// and doesn't store anything
final class RootNode: TrieRouterNode {
    /// All constant child nodes
    var constantChildren: [ConstantNode]

    /// A node can only ever have one child
    /// of the parameter type. We store this separately
    /// for performance
    var parameterChild: ParameterNode?

    /// This node's resopnder
    var responder: Responder?

    /// Creates a new RouterNode
    init() {
        self.constantChildren = []
    }
}

/// A node that stores a dynamic parameter.
final class ParameterNode: TrieRouterNode {
    /// The parameter type stored at this node
    let parameter: String

    /// All constant child nodes
    var constantChildren: [ConstantNode]

    /// A node can only ever have one child
    /// of the parameter type. We store this separately
    /// for performance
    var parameterChild: ParameterNode?

    /// This node's resopnder
    var responder: Responder?

    /// Creates a new RouterNode
    init(parameter: String) {
        self.parameter = parameter
        self.constantChildren = []
    }
}

/// A node that stores a constant parameter.
final class ConstantNode: TrieRouterNode {
    /// All constant child nodes
    var constantChildren: [ConstantNode]

    /// A node can only ever have one child
    /// of the parameter type. We store this separately
    /// for performance
    var parameterChild: ParameterNode?

    /// This nodes path component
    let constant: Data

    /// This node's resopnder
    var responder: Responder?

    /// Creates a new RouterNode
    ///
    /// TODO: Binary data
    init(constant: String) {
        self.constant = Data(constant.utf8)
        self.constantChildren = []
    }
}<|MERGE_RESOLUTION|>--- conflicted
+++ resolved
@@ -120,11 +120,7 @@
         } else if let node = current.parameterChild {
             // if no constant routes were found that match the path, but
             // a dynamic parameter child was found, we can use it
-<<<<<<< HEAD
-            let lazy = LazyParameter(slug: node.parameter, value: String(component))
-=======
             let lazy = LazyParameter(type: node.parameter, value: String(data: component, encoding: .utf8) ?? "")
->>>>>>> 81e705d0
             request.parameters.parameters.append(lazy)
             current = node
         } else {
