import Async
import HTTP

<<<<<<< HEAD
/// Capable of register async routes.
///
/// http://localhost:8000/routing/async/
public protocol AsyncRouter: Router { }

extension AsyncRouter {
=======
/// Capable of registering async routes.
extension Router {
>>>>>>> 9b3ea5fe
    /// Registers a route handler at the supplied path.
    @discardableResult
    public func on<F: FutureType>(
        _ method: Method,
        to path: [PathComponent],
        use closure: @escaping BasicResponder<F>.Closure
    ) -> Route where F.Expectation: ResponseRepresentable {
        let responder = BasicResponder(closure: closure)
        let route = Route(method: method, path: path, responder: responder)
        self.register(route: route)
        
        return route
    }
}

/// A basic, closure-based responder.
public struct BasicResponder<F: FutureType>: Responder where F.Expectation: ResponseRepresentable {
    /// Responder closure
    public typealias Closure = (Request) throws -> F

    /// The stored responder closure.
    public let closure: Closure

    /// Create a new basic responder.
    public init(closure: @escaping Closure) {
        self.closure = closure
    }

    /// See: HTTP.Responder.respond
    public func respond(to req: Request) throws -> Future<Response> {
        return try closure(req).map { rep in
            return try rep.makeResponse(for: req)
        }
    }
}<|MERGE_RESOLUTION|>--- conflicted
+++ resolved
@@ -1,17 +1,8 @@
 import Async
 import HTTP
 
-<<<<<<< HEAD
-/// Capable of register async routes.
-///
-/// http://localhost:8000/routing/async/
-public protocol AsyncRouter: Router { }
-
-extension AsyncRouter {
-=======
 /// Capable of registering async routes.
 extension Router {
->>>>>>> 9b3ea5fe
     /// Registers a route handler at the supplied path.
     @discardableResult
     public func on<F: FutureType>(
