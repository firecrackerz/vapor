import Vapor
import libc

#if os(Linux)
let workDir = "./Sources/Development"
#else
var workDir: String {
    let parent = #file.characters.split(separator: "/").map(String.init).dropLast().joined(separator: "/")
    let path = "/\(parent)/"
    return path
}
#endif

<<<<<<< HEAD
//let config = try! Config(seed: JSON.object(["port": "8080"]), workingDirectory: workDir)
let app = Application() //workDir: workDir) //, config: config)
=======
let config = Config(seed: JSON.object(["port": "8000"]), workingDirectory: workDir)
let app = Application(workDir: workDir, config: config)
>>>>>>> bb9ecfbf
let 😀 = Response(status: .ok)

//MARK: Basic

app.get { request in
    return try app.view("welcome.html")
}

app.get("client-socket") { req in
    let host = app.config["servers", 0, "host"].string ?? "localhost"
    let port = app.config["servers", 0, "port"].int ?? 80
    
    _ = try? WebSocket.background(to: "ws://\(host):\(port)/server-socket-responder") { (ws) in
        ws.onText = { ws, text in
            print("[Client] received - \(text)")
        }

        ws.onClose = { _ in
            print("[Client] closed.....")
        }
    }

    return "Beginning client socket test, check your console ..."
}

app.socket("server-socket-responder") { req, ws in
    let top = 10
    for i in 1...top {
        sleep(1)
        try ws.send("\(i) of \(top)")
    }

    sleep(1)
    print("[Server] initiating close")
    try ws.close()
}

app.get("ping") { _ in
    return 😀
}

app.get("spotify-artists") { req in
    let name = req.data["name"].string ?? "beyonce"
    let spotifyResponse = try app.client.get("https://api.spotify.com/v1/search", query: ["type": "artist", "q": name])
    
    guard
        let names = spotifyResponse.data["artists", "items", "name"]
            .array?
            .flatMap({ $0.string })
            .map({ JSON($0) })
    else {
        throw Abort.custom(status: .badRequest, message: "Could not parse response")
    }

    return JSON.array(names)
}

app.get("pokemon") { req in
    let limit = req.data["limit"].int ?? 20
    let offset = req.data["offset"].int ?? 0
    let pokemonResponse = try app.client.get("http://pokeapi.co/api/v2/pokemon/", query: ["limit": limit, "offset": offset])
    guard let names = pokemonResponse.data["results", "name"].array?.flatMap({ $0.string }) else {
        throw Abort.custom(status: .badRequest, message: "Didn't parse JSON correctly")
    }

    return names.joined(separator: "\n")
}

app.get("pokemon-multi") { [weak app] req in
    return Response { chunker in
        /**
         Advanced usage, maintain connection
         */
        let pokemonClient = try app?.client.make(scheme: "http", host: "pokeapi.co")
        for i in 0 ..< 2 {
            let response = try pokemonClient?.get(path: "/api/v2/pokemon/", query: ["limit": 20, "offset": i])

            if let n = response?.data["results", "name"].array?.flatMap({ $0.string }) {
                try chunker.send(n.joined(separator: "\n"))
            }
        }

        try chunker.close()
    }
}

app.get("test") { request in
    print("Request: \(request)")
    return "123"
}

app.add(.trace, path: "trace") { request in
    return "trace request"
}

app.socket("socket") { request, ws in
    try ws.send("WebSocket Connected :)")

    ws.onText = { ws, text in
        try ws.send("You said \(text)!")

        if text == "stop" {
            ws.onText = nil
            try ws.send("🚫 stopping connection listener -- socket remains open")
        }

        if text == "close" {
            try ws.send("... closing 👋")
            try ws.close()
        }
    }

    ws.onClose = { ws, status, reason, clean in
        print("Did close w/ status \(status) reason \(reason)")
    }
}

//MARK: Resource

app.resource("users", UserController.self)

//MARK: Request data

app.post("jsondata") { request in
    print(request.json?["hi"].string)
    return "yup"
}

//MARK: Type safe routing

app.get("test", Int.self, String.self) { request, int, string in
    return JSON([
        "message": "Int \(int) String \(string)"
    ])
}

/* Expected Users Format
 [
    [
        "name" : "joe",
        "friend" : [
            "name" : "joe"
        ]
    ]
 ]
 */
app.get("users-test") { req in
    let friendName = req.data[0, "name", "friend", "name"].string
    return "Hello \(friendName)"
}

//MARK: Json

app.get("json") { request in
    return JSON([
        "number": 123,
        "text": "unicorns",
        "bool": false,
        "nested": JSON(["one", 2, false])
    ])
}

app.post("json") { request in
    //parse a key inside the received json
    guard let count = request.data["unicorns"].int else {
        throw Abort.custom(status: .badRequest, message: "No unicorn count provided")
    }
    return "Received \(count) unicorns"
}

app.post("form") { request in
    guard let name = request.data["name"].string else {
        throw Abort.custom(status: .badRequest, message: "No name provided")
    }

    return "Hello \(name)"
}

app.get("redirect") { request in
    return Response(redirect: "http://qutheory.io:8001")
}

app.grouped("abort") { group in
    group.get("400") { request in
        throw Abort.badRequest
    }

    group.get("404") { request in
        throw Abort.notFound
    }

    group.get("420") { request in
        throw Abort.custom(status: .enhanceYourCalm, message: "Enhance your calm")
    }

    group.get("500") { request in
        throw Abort.internalServerError
    }
}

enum Error: ErrorProtocol {
    case Unhandled
}

app.get("error") { request in
    throw Error.Unhandled
}

//MARK: Session

app.post("session") { request in
    guard let name = request.data["name"].string else {
        throw Abort.badRequest
    }
    request.session?["name"] = name

    return "Session set"
}

app.get("session") { request in
    guard let name = request.session?["name"] else {
        return "No session data"
    }

    return name
}
app.get("login") { request in
    guard let id = request.session?["id"] else {
        throw Abort.badRequest
    }

    return JSON([
        "id": id
    ])
}

app.post("login") { request in
    guard
        let email = request.data["email"]?.string,
        let password = request.data["password"]?.string
    else {
        throw Abort.badRequest
    }

    guard email == "user@qutheory.io" && password == "test123" else {
        throw Abort.badRequest
    }

    request.session?["id"] = "123"

    return JSON([
        "message": "Logged in"
    ])
}

/**
    This example is in the docs. If it changes,
    make sure to update the Response section.
 */
app.get("cookie") { request in
    var response = Response(status: .ok, body: "Cookie set")
    response.cookies["id"] = "123"

    return response
}


app.get("cookies") { request in
    var response = try JSON([
        "cookies": "\(request.cookies)"
    ]).makeResponse()

    response.cookies["cookie-1"] = "value-1"
    response.cookies["hello"] = "world"

    return response
}

class Name: ValidationSuite {
    static func validate(input value: String) throws {
        let evaluation = OnlyAlphanumeric.self
            && Count.min(5)
            && Count.max(20)

        try evaluation.validate(input: value)
    }
}

class Employee {
    var name: Valid<Name>
    var email: Valid<Email>

    init(request: Request) throws {
        name = try request.data["name"].validated()
        email = try request.data["email"].validated()
    }
}

extension Employee: JSONRepresentable {
    func makeJson() -> JSON {
        return JSON([
            "name": name.value,
            "email": email.value
        ])
    }
}

app.post("validation") { request in
    let employee = try Employee(request: request)
    return employee
}

//MARK: Forms

app.get("multipart-image") { _ in
    var response = "<form method='post' action='/multipart-image/' ENCTYPE='multipart/form-data'>"

    response += "<input type='text' name='name' />"
    response += "<input type='file' name='image' accept='image/*' />"
    response += "<button>Submit</button>"
    response += "</form>"

    return Response(body: response)
}

app.post("multipart-image") { request in
    guard let form = request.multipart else {
        throw Abort.badRequest
    }

    guard let namePart = form["name"]?.input else {
        throw Abort.badRequest
    }

    guard let image = form["image"]?.file else {
        throw Abort.badRequest
    }

    var headers: Headers = [:]

    if let mediaType = image.type {
        headers["Content-Type"] = mediaType
    }

    return Response(status: .ok, headers: headers, body: image.data.bytes)
}

app.get("multifile") { _ in
    var response = "<form method='post' action='/multifile/' ENCTYPE='multipart/form-data'>"

    response += "<input type='text' name='response' />"
    response += "<input type='file' name='files' multiple='multiple' />"
    response += "<button>Submit</button>"
    response += "</form>"

    return Response(body: response)
}

app.post("multifile") { request in
    guard let form = request.multipart else {
        throw Abort.badRequest
    }

    guard let response = form["response"]?.input, let number = Int(response) else {
        throw Abort.badRequest
    }

    guard let files = form["files"]?.files else {
        throw Abort.badRequest
    }

    guard files.count > number else {
        throw Abort.badRequest
    }

    let file = files[number]

    var headers: Headers = [:]

    if let mediaType = file.type {
        headers["Content-Type"] = mediaType
    }

    return Response(status: .ok, headers: headers, body: .data(file.data.bytes))
}

app.get("options") { _ in
    var response = "<form method='post' action='/options/' ENCTYPE='multipart/form-data'>"

    response += "<select name='options' multiple='multiple'>"
    response += "<option value='0'>0</option>"
    response += "<option value='1'>1</option>"
    response += "<option value='2'>2</option>"
    response += "<option value='3'>3</option>"
    response += "<option value='4'>4</option>"
    response += "<option value='5'>5</option>"
    response += "<option value='6'>6</option>"
    response += "<option value='7'>7</option>"
    response += "<option value='8'>8</option>"
    response += "<option value='9'>9</option>"
    response += "</select>"
    response += "<button>Submit</button>"
    response += "</form>"

    return Response(status: .ok, body: .data(response.data.bytes))
}

app.post("options") { request in
    guard let form = request.multipart, let multipart = form["options"] else {
        return "No form submited"
    }

    let selected = multipart.input ?? multipart.inputArray?.joined(separator: ", ")
    return "You have selected \"\(selected ?? "whoops!")\"\n"
}

app.post("multipart-print") { request in
    print(request.data)
    print(request.formURLEncoded)

    print(request.data["test"])
    print(request.data["test"].string)

    print(request.multipart?["test"])
    print(request.multipart?["test"]?.file)

    return JSON([
        "message": "Printed details to console"
    ])
}

//MARK: Middleware

app.grouped(AuthMiddleware()) { group in
    app.get("protected") { request in
        return JSON([
            "message": "Welcome authorized user"
        ])
    }
}

//MARK: Chunked

app.get("chunked") { request in
    return Response(headers: ["Content-Type": "text/plain"]) { stream in
        try stream.send("Counting:")
        for i in 1 ..< 10{
            sleep(1)
            try stream.send(i)
        }
        try stream.close()
    }
}

app.serve()<|MERGE_RESOLUTION|>--- conflicted
+++ resolved
@@ -11,13 +11,8 @@
 }
 #endif
 
-<<<<<<< HEAD
-//let config = try! Config(seed: JSON.object(["port": "8080"]), workingDirectory: workDir)
-let app = Application() //workDir: workDir) //, config: config)
-=======
-let config = Config(seed: JSON.object(["port": "8000"]), workingDirectory: workDir)
+let config = try Config(seed: JSON.object(["port": "8000"]), workingDirectory: workDir)
 let app = Application(workDir: workDir, config: config)
->>>>>>> bb9ecfbf
 let 😀 = Response(status: .ok)
 
 //MARK: Basic
@@ -288,7 +283,8 @@
 app.get("cookies") { request in
     var response = try JSON([
         "cookies": "\(request.cookies)"
-    ]).makeResponse()
+        ])
+        .makeResponse(for: request)
 
     response.cookies["cookie-1"] = "value-1"
     response.cookies["hello"] = "world"
