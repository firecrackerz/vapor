--- conflicted
+++ resolved
@@ -92,13 +92,8 @@
                     source: source,
                     on: self.eventLoop
                 )
-<<<<<<< HEAD
                 
-                try tag.render(
-=======
-
                 return try tag.render(
->>>>>>> 0e52674e
                     parsed: parsed,
                     context: &self.context,
                     renderer: self.renderer
