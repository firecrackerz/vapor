--- conflicted
+++ resolved
@@ -8,11 +8,7 @@
     public typealias Input = Request
 
     /// See OutputStream.Output
-<<<<<<< HEAD
-    public typealias Output = DispatchData
-=======
     public typealias Output = Data
->>>>>>> 59d25a10
 
     /// Use a basic stream to easily implement our output stream.
     private var outputStream: BasicStream<Output>
@@ -21,18 +17,11 @@
     public init() {
         outputStream = .init()
     }
-
-<<<<<<< HEAD
-    /// Handles incoming requests.
-    public func inputStream(_ input: Request) {
-        let response = serialize(input)
-        outputStream?(response)
-=======
+    
     /// See InputStream.onInput
     public func onInput(_ input: Request) {
         let message = serialize(input)
         outputStream.onInput(message)
->>>>>>> 59d25a10
     }
 
     /// See InputStream.onError
