--- conflicted
+++ resolved
@@ -1,6 +1,7 @@
+import Async
+import Core
+import Crypto
 import Dispatch
-import Async
-import Crypto
 import Foundation
 import TCP
 import HTTP
@@ -15,20 +16,16 @@
     /// - parameter uri: The URI is not officially part of the spec, but could route to a different API on the server
     /// - parameter queue: The queue on which this websocket will read and write
     public static func connect(
-<<<<<<< HEAD
         hostname: String,
         port: UInt16 = 80,
         uri: URI = URI(path: "/"),
         worker: Worker
-=======
-        to uri: URI,
-        queue: DispatchQueue
->>>>>>> bed7f111
     ) throws -> Future<WebSocket> {
         guard
             uri.scheme == "ws" || uri.scheme == "wss",
             let hostname = uri.hostname,
-            let port = uri.defaultPort ?? uri.port else {
+            let port = uri.defaultPort ?? uri.port
+        else {
                 throw Error(.invalidURI)
         }
         
