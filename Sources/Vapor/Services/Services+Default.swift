--- conflicted
+++ resolved
@@ -52,16 +52,9 @@
         services.register(Console.self) { container in
             return Terminal()
         }
-<<<<<<< HEAD
-
         services.register(Responder.self) { container in
             return try RouterResponder(
                 router: container.make(for: Responder.self)
-=======
-        services.register { worker -> ServeCommand in
-            let router = try RouterResponder(
-                router: worker.make(for: Application.self)
->>>>>>> 266723f0
             )
         }
 
@@ -99,6 +92,16 @@
             return DirectoryConfig.default()
         }
 
+        // logging
+        services.register(Logger.self) { container -> ConsoleLogger in
+            return try ConsoleLogger(
+                console: container.make(for: ConsoleLogger.self)
+            )
+        }
+        services.register(Logger.self) { container -> PrintLogger in
+            return PrintLogger()
+        }
+
         return services
     }
 }