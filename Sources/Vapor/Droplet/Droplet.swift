import HTTP
import Console
import Cache
import Sessions
import HMAC
import Cipher
import Fluent
import Transport

public let VERSION = "1.1.0"

public class Droplet {
    /**
     The arguments passed to the droplet.
     */
    public let arguments: [String]

    /**
        The work directory of your droplet is
        the directory in which your Resources, Public, etc
        folders are stored. This is normally `./` if
        you are running Vapor using `.build/xxx/drop`
    */
    public let workDir: String

    /**
        Resources directory relative to workDir
    */
    public var resourcesDir: String {
        return workDir + "Resources/"
    }

    /**
        Views directory relative to the
        resources directory.
    */
    public var viewsDir: String {
        return resourcesDir + "Views/"
    }

    /**
        The current droplet environment
    */
    public let environment: Environment

    /**
        Provides access to config settings.
    */
    public let config: Settings.Config

    /**
        Provides access to language specific
        strings and defaults.
    */
    public let localization: Localization


    /**
        The router driver is responsible
        for returning registered `Route` handlers
        for a given request.
    */
    public var router: Router

    /**
        The server that will accept requesting
        connections and return the desired
        response.
    */
    public var server: ServerProtocol.Type

    /**
        Expose to end users to customize driver
        Make outgoing requests
    */
    public var client: ClientProtocol.Type

    /**
        `Middleware` will be applied in the order
        it is set in this array.

        Make sure to append your custom `Middleware`
        if you don't want to overwrite default behavior.
    */
    public var middleware: [Middleware]


    /**
        Send informational and error logs.
        Defaults to the console.
     */
    public var log: LogProtocol

    /**
        Provides access to the underlying
        `HashProtocol` for hashing data.
    */
    public var hash: HashProtocol

    /**
        Provides access to the underlying
        `CipherProtocol` for encrypting and
        decrypting data.
    */
    public var cipher: CipherProtocol


    /**
        Available Commands to use when starting
        the droplet.
    */
    public var commands: [Command]

    /**
         Send output and receive input from the console
         using the underlying `ConsoleDriver`.
    */
    public var console: ConsoleProtocol

    /**
        Render static and templated views.
    */
    public var view: ViewRenderer

    /**
        Store and retreive key:value
        pair information.
    */
    public var cache: CacheProtocol

    /**
        The Database for this Droplet
        to run preparations on, if supplied.
    */
    public var database: Database?

    /**
        Preparations for using the database.
    */
    public var preparations: [Preparation.Type]

    /**
        Storage to add/manage dependencies, identified by a string
    */
    public var storage: [String: Any]

    /**
        The providers that have been added.
    */
    public internal(set) var providers: [Provider]

    /**
        Initialize the Droplet.
    */
    public init(
        arguments: [String]? = nil,
        workDir workDirProvided: String? = nil,
        environment environmentProvided: Environment? = nil,
        config configProvided: Settings.Config? = nil,
        localization localizationProvided: Localization? = nil
    ) {
        // use arguments provided in init or
        // default to the arguments provided
        // via the command line interface
        let arguments = arguments ?? CommandLine.arguments
        self.arguments = arguments

        // logging is needed for emitting errors
        let terminal = Terminal(arguments: arguments)
        let log = ConsoleLogger(console: terminal)

        // the current droplet environment
        let environment: Environment
        if let provided = environmentProvided {
            environment = provided
        } else {
            environment = CommandLine.environment ?? .development
        }
        self.environment = environment

        // change logging based on env
        switch environment {
        case .production:
            terminal.output("Production mode enabled, disabling informational logs.", style: .info)
            log.enabled = [.error, .fatal]
        case .development:
            log.enabled = [.info, .warning, .error, .fatal]
        default:
            log.enabled = LogLevel.all
        }

        // use the working directory provided
        // or attempt to find a working directory
        // from the command line arguments or #file.
        let workDir: String
        if let provided = workDirProvided {
            workDir = provided.finished(with: "/")
        } else {
            workDir = Droplet.workingDirectory(from: arguments).finished(with: "/")
        }
        self.workDir = workDir.finished(with: "/")

        // use the config item provided or
        // attempt to create a config from
        // the working directory and arguments
        let config: Settings.Config
        if let provided = configProvided {
            config = provided
        } else {
            do {
                let configDirectory = workDir.finished(with: "/") + "Config/"
                config = try Settings.Config(
                    prioritized: [
                        .commandLine,
                        .directory(root: configDirectory + "secrets"),
                        .directory(root: configDirectory + environment.description),
                        .directory(root: configDirectory)
                    ]
                )
            } catch {
                log.debug("Could not load configuration files: \(error)")
                config = Config([:])
            }
        }
        self.config = config

<<<<<<< HEAD
        // create an array of all providers
        // using both the providers passed as
        // instances and those that are ConfigInitializable.
        var providers: [Provider] = []
        providers += initializedProviders
        for providerType in providerTypes {
            do {
                let provider = try providerType.init(config: config)
                providers.append(provider)
            } catch {
                logs.append((.error, "Could not initialize provider \(providerType): \(error)"))
            }
        }
        self.providers = providers

        // default available middleware
        var am: [String: Middleware] = [
            "file": FileMiddleware(publicDir: workDir + "Public/"),
            "validation": ValidationMiddleware(),
            "date": DateMiddleware(),
            "type-safe": TypeSafeErrorMiddleware(),
            "abort": AbortMiddleware(),
            "sessions": SessionsMiddleware(sessions: MemorySessions())
        ]

        // combine with the supplied available
        // middleware from the init
        if let avail = availableMiddleware {
            for (name, m) in avail {
                am[name] = m
            }
        }

        // account for all types provided
        // to the droplet's init method
        var provided = Providable(
            server: server,
            hash: hash,
            cipher: cipher,
            console: console,
            log: log,
            view: view,
            client: client,
            database: database,
            cache: cache,
            middleware: am
        )

        // extract a single providable struct
        // by merging all providers together
        for provider in providers {
            do {
                provided = try provided.merged(with: provider.provided)
            } catch ProvidableError.overwritten(let type) {
                logs.append((.warning,"\(provider.name) attempted to overwrite \(type)."))
            } catch {
                logs.append((.error, "\(error)"))
            }
        }

        // use the provided console or
        // or default to the terminal
        let console = provided.console ?? Terminal(arguments: arguments)
        self.console = console

        // use the provided logger or
        // default to a logger that uses the console.
        let log = provided.log ?? ConsoleLogger(console: console)
        self.log = log

        // iterate through any logs that were emitted
        // before the instance of Log was created.
        for item in logs {
            log.log(item.level, message: item.message, file: #file, function: #function, line: #line)
        }

        // use the provided localization or 
=======
        // use the provided localization or
>>>>>>> 83fc21d3
        // initialize one from the working directory.
        let localization: Localization
        if let provided = localizationProvided {
            localization = provided
        } else {
            do {
                localization = try Localization(localizationDirectory: workDir + "Localization/")
            } catch {
                log.debug("Could not load localization files: \(error)")
                localization = Localization()
            }
        }
        self.localization = localization
<<<<<<< HEAD
        
        // set the view renderer
        self.view = provided.view ?? LeafRenderer(viewsDir: workDir + "Resources/Views")

        // set the hashing key to the key
        // from the configuration files or nothing.
        let hashKey = config["crypto", "hash", "key"]?.string?.bytes
        // initialize the hash from one provided
        // or use a default SHA2 hasher

        let chosenHash: HashProtocol?

        if let method = config["crypto", "cipher", "method"]?.string {
            let m: HMAC.Method?
            switch method {
            case "sha1":
                m = .sha1
            case "sha224":
                m = .sha224
            case "sha256":
                m = .sha256
            case "sha384":
                m = .sha384
            case "sha512":
                m = .sha512
            case "md4":
                m = .md4
            case "md5":
                m = .md5
            case "ripemd160":
                m = .ripemd160
            case "provided":
                m = nil
            default:
                log.error("Unsupported hash method: \(method)")
                m = nil
            }

            if let m = m {
                chosenHash = CryptoHasher(method: m, defaultKey: hashKey)
            } else {
                chosenHash = nil
            }
        } else {
            chosenHash = nil
        }

        let hash = chosenHash
            ?? provided.hash
            ?? CryptoHasher(method: .sha256, defaultKey: hashKey)
        self.hash = hash

        let cipherKey: Bytes
        if let k = config["crypto", "cipher", "key"]?.string {
            cipherKey = k.bytes
        } else {
            log.error("No cipher key was set, using blank key.")
            cipherKey = Bytes(repeating: 0, count: 32)
        }

        let cipherIV = config["crypto", "cipher", "iv"]?.string?.bytes

        let chosenCipher: CipherProtocol?
        if let method = config["crypto", "cipher", "method"]?.string {
            let m: Cipher.Method?
            switch method {
            case "chacha20":
                m = .chacha20
            case "aes128":
                m = .aes128(.cbc)
            case "aes256":
                m = .aes256(.cbc)
            case "provided":
                m = nil
            default:
                log.error("Unsupported cipher method: \(method)")
                m = nil
            }

            if let m = m {
                chosenCipher = CryptoCipher(method: m, defaultKey: cipherKey, defaultIV: cipherIV)
            } else {
                chosenCipher = nil
            }
        } else {
            // default to provided
            chosenCipher = nil
        }

        let cipher = chosenCipher
            ?? provided.cipher
            ?? CryptoCipher(method: .chacha20, defaultKey: cipherKey, defaultIV: cipherIV)

        if let c = cipher as? CryptoCipher {
            switch c.method {
            case .chacha20:
                if cipherKey.count != 32 {
                    log.error("Chacha20 cipher key must be 32 bytes.")
                }
                if cipherIV == nil {
                    log.error("Chacha20 cipher requires an initialization vector (iv).")
                } else if cipherIV?.count != 8 {
                    log.error("Chacha20 initialization vector (iv) must be 8 bytes.")
                }
            case .aes128:
                if cipherKey.count != 16 {
                    log.error("AES-128 cipher key must be 16 bytes.")
                }
            case .aes256:
                if cipherKey.count != 16 {
                    log.error("AES-256 cipher key must be 16 bytes.")
                }
            default:
                log.warning("Using unofficial cipher, ensure key and possibly initialization vector (iv) are set properly.")
                break
            }
        }

        self.cipher = cipher

        // middleware contains all avail middleware
        // supplied from defaults, init, or providers
        let middleware = provided.middleware ?? [:]
        self.availableMiddleware = middleware

        // create array of enabled middleware
        var serverEnabledMiddleware: [Middleware] = staticServerMiddleware ?? []

        let serverEnabled = serverMiddleware
            ?? config["middleware", "server"]?.array?.flatMap { $0.string }
            ?? ["abort", "file", "validation", "typesafe", "date", "sessions"]
        for item in serverEnabled {
            if let m = middleware[item] {
                serverEnabledMiddleware.append(m)
            } else {
                log.error("Invalid server middleware: \(item)")
            }
        }
        
        self.enabledMiddleware = serverEnabledMiddleware
=======
>>>>>>> 83fc21d3

        // DEFAULTS

        router = Router()
        server = Server<TCPServerStream, Parser<Request>, Serializer<Response>>.self
        client = Client<TCPClientStream, Serializer<Request>, Parser<Response>>.self
        middleware = []
        self.log = log
        console = terminal
        commands = []
        view = LeafRenderer(viewsDir: workDir + "Resources/Views")
        cache = MemoryCache()
        database = nil
        storage = [:]
        preparations = []
        providers = []

        do {
            hash = try CryptoHasher(config: config)
        } catch {
            hash = CryptoHasher(method: .sha1, defaultKey: [])
            log.debug("Could not configure hash, using default: \(error)")
        }

        do {
            cipher = try CryptoCipher(config: config)
        } catch {
            cipher = CryptoCipher(
                method: .chacha20,
                defaultKey: Bytes(repeating: 0, count: 32),
                defaultIV: Bytes(repeating: 0, count: 8)
            )
            log.debug("Could not configure cipher, using default: \(error)")
        }

        // CONFIGURABLE

        addConfigurable(server: Server<TCPServerStream, Parser<Request>, Serializer<Response>>.self, name: "engine")
        addConfigurable(client: Client<TCPClientStream, Serializer<Request>, Parser<Response>>.self, name: "engine")
        addConfigurable(console: terminal, name: "terminal")
        addConfigurable(log: log, name: "console")
        addConfigurable(hash: CryptoHasher.self, name: "crypto")
        addConfigurable(cipher: CryptoCipher.self, name: "crypto")

        if config["middleware", "server"]?.array == nil && config["droplet", "middleware", "server"]?.array == nil {
            // if no configuration has been supplied
            // apply all middleware
            middleware = [
                SessionsMiddleware(sessions: MemorySessions()),
                AbortMiddleware(),
                DateMiddleware(),
                TypeSafeErrorMiddleware(),
                ValidationMiddleware(),
                FileMiddleware(workDir: workDir),
            ]
            log.debug("No `middleware.server` key in `droplet.json` found, using default middleware.")
        } else {
            // add all configurable middleware
            addConfigurable(middleware: SessionsMiddleware(sessions: MemorySessions()), name: "sessions")
            addConfigurable(middleware: AbortMiddleware(), name: "abort")
            addConfigurable(middleware: DateMiddleware(), name: "date")
            addConfigurable(middleware: TypeSafeErrorMiddleware(), name: "type-safe")
            addConfigurable(middleware: ValidationMiddleware(), name: "validation")
            addConfigurable(middleware: FileMiddleware(workDir: workDir), name: "file")
        }

        // hook into all providers after init
        for provider in providers {
            provider.afterInit(self)
        }
    }

    func serverErrors(error: ServerError) {
        log.error("Server error: \(error)")
    }
}<|MERGE_RESOLUTION|>--- conflicted
+++ resolved
@@ -224,87 +224,7 @@
         }
         self.config = config
 
-<<<<<<< HEAD
-        // create an array of all providers
-        // using both the providers passed as
-        // instances and those that are ConfigInitializable.
-        var providers: [Provider] = []
-        providers += initializedProviders
-        for providerType in providerTypes {
-            do {
-                let provider = try providerType.init(config: config)
-                providers.append(provider)
-            } catch {
-                logs.append((.error, "Could not initialize provider \(providerType): \(error)"))
-            }
-        }
-        self.providers = providers
-
-        // default available middleware
-        var am: [String: Middleware] = [
-            "file": FileMiddleware(publicDir: workDir + "Public/"),
-            "validation": ValidationMiddleware(),
-            "date": DateMiddleware(),
-            "type-safe": TypeSafeErrorMiddleware(),
-            "abort": AbortMiddleware(),
-            "sessions": SessionsMiddleware(sessions: MemorySessions())
-        ]
-
-        // combine with the supplied available
-        // middleware from the init
-        if let avail = availableMiddleware {
-            for (name, m) in avail {
-                am[name] = m
-            }
-        }
-
-        // account for all types provided
-        // to the droplet's init method
-        var provided = Providable(
-            server: server,
-            hash: hash,
-            cipher: cipher,
-            console: console,
-            log: log,
-            view: view,
-            client: client,
-            database: database,
-            cache: cache,
-            middleware: am
-        )
-
-        // extract a single providable struct
-        // by merging all providers together
-        for provider in providers {
-            do {
-                provided = try provided.merged(with: provider.provided)
-            } catch ProvidableError.overwritten(let type) {
-                logs.append((.warning,"\(provider.name) attempted to overwrite \(type)."))
-            } catch {
-                logs.append((.error, "\(error)"))
-            }
-        }
-
-        // use the provided console or
-        // or default to the terminal
-        let console = provided.console ?? Terminal(arguments: arguments)
-        self.console = console
-
-        // use the provided logger or
-        // default to a logger that uses the console.
-        let log = provided.log ?? ConsoleLogger(console: console)
-        self.log = log
-
-        // iterate through any logs that were emitted
-        // before the instance of Log was created.
-        for item in logs {
-            log.log(item.level, message: item.message, file: #file, function: #function, line: #line)
-        }
-
-        // use the provided localization or 
-=======
         // use the provided localization or
->>>>>>> 83fc21d3
         // initialize one from the working directory.
         let localization: Localization
         if let provided = localizationProvided {
@@ -318,149 +238,6 @@
             }
         }
         self.localization = localization
-<<<<<<< HEAD
-        
-        // set the view renderer
-        self.view = provided.view ?? LeafRenderer(viewsDir: workDir + "Resources/Views")
-
-        // set the hashing key to the key
-        // from the configuration files or nothing.
-        let hashKey = config["crypto", "hash", "key"]?.string?.bytes
-        // initialize the hash from one provided
-        // or use a default SHA2 hasher
-
-        let chosenHash: HashProtocol?
-
-        if let method = config["crypto", "cipher", "method"]?.string {
-            let m: HMAC.Method?
-            switch method {
-            case "sha1":
-                m = .sha1
-            case "sha224":
-                m = .sha224
-            case "sha256":
-                m = .sha256
-            case "sha384":
-                m = .sha384
-            case "sha512":
-                m = .sha512
-            case "md4":
-                m = .md4
-            case "md5":
-                m = .md5
-            case "ripemd160":
-                m = .ripemd160
-            case "provided":
-                m = nil
-            default:
-                log.error("Unsupported hash method: \(method)")
-                m = nil
-            }
-
-            if let m = m {
-                chosenHash = CryptoHasher(method: m, defaultKey: hashKey)
-            } else {
-                chosenHash = nil
-            }
-        } else {
-            chosenHash = nil
-        }
-
-        let hash = chosenHash
-            ?? provided.hash
-            ?? CryptoHasher(method: .sha256, defaultKey: hashKey)
-        self.hash = hash
-
-        let cipherKey: Bytes
-        if let k = config["crypto", "cipher", "key"]?.string {
-            cipherKey = k.bytes
-        } else {
-            log.error("No cipher key was set, using blank key.")
-            cipherKey = Bytes(repeating: 0, count: 32)
-        }
-
-        let cipherIV = config["crypto", "cipher", "iv"]?.string?.bytes
-
-        let chosenCipher: CipherProtocol?
-        if let method = config["crypto", "cipher", "method"]?.string {
-            let m: Cipher.Method?
-            switch method {
-            case "chacha20":
-                m = .chacha20
-            case "aes128":
-                m = .aes128(.cbc)
-            case "aes256":
-                m = .aes256(.cbc)
-            case "provided":
-                m = nil
-            default:
-                log.error("Unsupported cipher method: \(method)")
-                m = nil
-            }
-
-            if let m = m {
-                chosenCipher = CryptoCipher(method: m, defaultKey: cipherKey, defaultIV: cipherIV)
-            } else {
-                chosenCipher = nil
-            }
-        } else {
-            // default to provided
-            chosenCipher = nil
-        }
-
-        let cipher = chosenCipher
-            ?? provided.cipher
-            ?? CryptoCipher(method: .chacha20, defaultKey: cipherKey, defaultIV: cipherIV)
-
-        if let c = cipher as? CryptoCipher {
-            switch c.method {
-            case .chacha20:
-                if cipherKey.count != 32 {
-                    log.error("Chacha20 cipher key must be 32 bytes.")
-                }
-                if cipherIV == nil {
-                    log.error("Chacha20 cipher requires an initialization vector (iv).")
-                } else if cipherIV?.count != 8 {
-                    log.error("Chacha20 initialization vector (iv) must be 8 bytes.")
-                }
-            case .aes128:
-                if cipherKey.count != 16 {
-                    log.error("AES-128 cipher key must be 16 bytes.")
-                }
-            case .aes256:
-                if cipherKey.count != 16 {
-                    log.error("AES-256 cipher key must be 16 bytes.")
-                }
-            default:
-                log.warning("Using unofficial cipher, ensure key and possibly initialization vector (iv) are set properly.")
-                break
-            }
-        }
-
-        self.cipher = cipher
-
-        // middleware contains all avail middleware
-        // supplied from defaults, init, or providers
-        let middleware = provided.middleware ?? [:]
-        self.availableMiddleware = middleware
-
-        // create array of enabled middleware
-        var serverEnabledMiddleware: [Middleware] = staticServerMiddleware ?? []
-
-        let serverEnabled = serverMiddleware
-            ?? config["middleware", "server"]?.array?.flatMap { $0.string }
-            ?? ["abort", "file", "validation", "typesafe", "date", "sessions"]
-        for item in serverEnabled {
-            if let m = middleware[item] {
-                serverEnabledMiddleware.append(m)
-            } else {
-                log.error("Invalid server middleware: \(item)")
-            }
-        }
-        
-        self.enabledMiddleware = serverEnabledMiddleware
-=======
->>>>>>> 83fc21d3
 
         // DEFAULTS
 
@@ -514,7 +291,7 @@
                 DateMiddleware(),
                 TypeSafeErrorMiddleware(),
                 ValidationMiddleware(),
-                FileMiddleware(workDir: workDir),
+                FileMiddleware(publicDir: workDir + "Public/"),
             ]
             log.debug("No `middleware.server` key in `droplet.json` found, using default middleware.")
         } else {
@@ -524,7 +301,7 @@
             addConfigurable(middleware: DateMiddleware(), name: "date")
             addConfigurable(middleware: TypeSafeErrorMiddleware(), name: "type-safe")
             addConfigurable(middleware: ValidationMiddleware(), name: "validation")
-            addConfigurable(middleware: FileMiddleware(workDir: workDir), name: "file")
+            addConfigurable(middleware: FileMiddleware(publicDir: workDir + "Public/"), name: "file")
         }
 
         // hook into all providers after init
