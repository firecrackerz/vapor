--- conflicted
+++ resolved
@@ -1,162 +1,26 @@
 import Async
 import libc
-
-/// A type that can parse streaming query results
-protocol ResultsStream : Async.Stream, ClosableStream {
-    /// Keeps track of all columns associated with the results
-    var columns: [Field] { get set }
-    
-    /// Used to indicate the amount of returned columns
-    var columnCount: UInt64? { get set }
-    
-    /// Keeps track of the server's protocol version for reading
-    var mysql41: Bool { get }
-    
-    var onEOF: ((UInt16) throws -> ())? { get }
-    
-    func parseRows(from packet: Packet) throws -> Output
-
-    /// Use a basic stream to easily implement our output stream.
-    var outputStream: BasicStream<Output> { get }
-}
+//
+///// A type that can parse streaming query results
+//protocol ResultsStream : OutputStream, ClosableStream {
+//    /// Keeps track of all columns associated with the results
+//    var columns: [Field] { get set }
+//
+//    /// Used to indicate the amount of returned columns
+//    var columnCount: UInt64? { get set }
+//
+//    /// Keeps track of the server's protocol version for reading
+//    var mysql41: Bool { get }
+//
+//    var onEOF: ((UInt16) throws -> ())? { get }
+//
+//    func parseRows(from packet: Packet) throws -> Output
+//}
 
 /// The "moreResultsExists" flag
 ///
 /// TODO: Use this with cursor support
-fileprivate let serverMoreResultsExists: UInt16 = 0x0008
 
-extension ResultsStream {
-    /// See InputStream.Input
-    public typealias Input = Packet
-
-    /// Parses an incoming packet as part of the results
-    public func onInput(_ input: Packet) {
-        do {
-<<<<<<< HEAD
-            // If the header (column count) is not yet set
-            guard let columnCount = self.columnCount else {
-                // Parse the column count
-                let parser = Parser(packet: input)
-                
-                // Tries to parse the header count
-                guard let columnCount = try? parser.parseLenEnc() else {
-                    if case .error(let error) = try input.parseResponse(mysql41: mysql41) {
-                        self.errorStream?(error)
-                        self.close()
-                    } else {
-                        self.close()
-                    }
-                    return
-                }
-                
-                // No columns means an empty stream
-                if columnCount == 0 {
-=======
-            try parse(packet: input)
-        } catch {
-            onError(error)
-        }
-    }
-
-    func parse(packet: Packet) throws {
-        // If the header (column count) is not yet set
-        guard let columnCount = self.columnCount else {
-            // Parse the column count
-            let parser = Parser(packet: packet)
-
-            // Tries to parse the header count
-            guard let columnCount = try? parser.parseLenEnc() else {
-                if case .error(let error) = try packet.parseResponse(mysql41: mysql41) {
-                    throw error
-                } else {
->>>>>>> 5581dfd0
-                    self.close()
-                }
-                return
-            }
-
-            // No columns means an empty stream
-            if columnCount == 0 {
-                self.close()
-            }
-
-            self.columnCount = columnCount
-            return
-        }
-
-        // if the column count isn't met yet
-        if columns.count != columnCount {
-            // Parse the next column
-            try parseColumns(from: packet)
-            return
-        }
-
-        // Otherwise, parse the next row
-        try preParseRows(from: packet)
-    }
-    
-    /// Parses a row from this packet, checks
-    func preParseRows(from packet: Packet) throws {
-        // End of file packet
-        if packet.payload[0] == 0xfe {
-            let parser = Parser(packet: packet)
-            parser.position = 1
-            let flags = try parser.parseUInt16()
-            
-            if flags & serverMoreResultsExists == 0 {
-                self.close()
-                return
-            }
-            
-            do {
-                try onEOF?(flags)
-            } catch {
-                self.errorStream?(error)
-                self.close()
-            }
-            return
-        }
-        
-        // If it's an error packet
-        if packet.payload.count > 0,
-            let pointer = packet.payload.baseAddress,
-            pointer[0] == 0xff,
-            let error = try packet.parseResponse(mysql41: self.mysql41).error
-        {
-            print(error)
-            throw error
-        }
-        
-        try outputStream.onInput(parseRows(from: packet))
-    }
-    
-    /// Parses the packet as a columm specification
-    func parseColumns(from packet: Packet) throws {
-        // Normal responses indicate an end of columns or an error
-        if packet.isTextProtocolResponse {
-            do {
-                switch try packet.parseResponse(mysql41: mysql41) {
-                case .error(let error):
-                    // Errors are thrown into the stream
-                    throw error
-                case .ok(_):
-                    fallthrough
-                case .eof(_):
-                    // If this is the end of the stream, stop
-                    return
-                }
-            } catch {
-                throw MySQLError(.invalidPacket)
-            }
-        }
-        
-        do {
-            // Parse the column field definition
-            let field = try packet.parseFieldDefinition()
-            
-            self.columns.append(field)
-        } catch {
-            throw MySQLError(.invalidPacket)
-        }
-    }
-}+//extension ResultsStream {
+//
+//}
