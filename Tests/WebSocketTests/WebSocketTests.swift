import Async
import Bits
import Core
import Foundation
import Dispatch
import TCP
import HTTP
import WebSocket
import XCTest

final class HTTPTestServer {
    /// Host name the server will bind to.
    public let hostname: String
    
    /// Port the server will bind to.
    public let port: UInt16
    
    /// Listen backlog.
    public let backlog: Int32
    
    /// Number of client accepting workers.
    /// Should be equal to the number of logical cores.
    public let workerCount: Int
    
    /// Creates a new engine server config
    public init(
        hostname: String = "0.0.0.0",
        port: UInt16 = 8282,
        backlog: Int32 = 4096,
        workerCount: Int = 8
        ) {
        self.hostname = hostname
        self.port = port
        self.workerCount = workerCount
        self.backlog = backlog
    }
    
    /// Start the server. Server protocol requirement.
    public func start(with responder: Responder) throws {
        // create a tcp server
        let socket = try Socket(isNonBlocking: false)
        let tcp = TCP.Server(socket: socket, workerCount: workerCount)
        let server = HTTP.Server(clientStream: tcp)
        
        // setup the server pipeline
        server.drain { client in
            let parser = HTTP.RequestParser(worker: client.tcp.worker, maxBodySize: 100_000)
            let responderStream = responder.makeStream()
            let serializer = HTTP.ResponseSerializer()
            
            client.stream(to: parser)
                .stream(to: responderStream)
                .stream(to: serializer)
                .drain { data in
                    client.inputStream(data)
                    serializer.upgradeHandler?(client.tcp)
            }
            
            client.tcp.start()
        }
        
        server.errorStream = { error in
            debugPrint(error)
        }
        
        // bind, listen, and start accepting
        try server.clientStream.start(
            hostname: hostname,
            port: port,
            backlog: backlog
        )
    }
}

class WebSocketTests : XCTestCase {
    func testClientServer() throws {
        // TODO: Failing on Linux
        return;
        let app = WebSocketApplication()
        let server = HTTPTestServer()
        
        try server.start(with: app)
        
        sleep(1)
        
        let promise0 = Promise<Void>()
        let promise1 = Promise<Void>()
<<<<<<< HEAD

        let worker = EventLoop(queue: .global())
        _ = try WebSocket.connect(to: "ws://0.0.0.0:8080/", worker: worker).then { socket in
            let responses = ["test", "cat", "banana"]
            let reversedResponses = responses.map {
                String($0.reversed())
            }
            
            var count = 0
            
            socket.onText { string in
                XCTAssert(reversedResponses.contains(string))
                count += 1
=======
        
        let queue = DispatchQueue(label: "test.client")
        let worker = Worker(queue: queue)
        
        let uri = URI(stringLiteral: "ws://localhost:8282/")
        
        do {
            _ = try WebSocket.connect(to: uri, worker: worker).then { socket in
                let responses = ["test", "cat", "banana"]
                let reversedResponses = responses.map {
                    String($0.reversed())
                }
                
                var count = 0
>>>>>>> 72630476
                
                socket.onText { string in
                    XCTAssert(reversedResponses.contains(string))
                    count += 1
                    
                    if count == 3 {
                        promise0.complete(())
                    }
                }
                
                socket.onBinary { blob in
                    defer { promise1.complete(()) }
                    
                    guard Array(blob) == [0x00, 0x01, 0x00, 0x02] else {
                        XCTFail()
                        return
                    }
                }
                
                for response in responses {
                    socket.send(response)
                }
                
                Data([
                    0x00, 0x01, 0x00, 0x02
                    ]).withUnsafeBytes { (pointer: BytesPointer) in
                        let buffer = ByteBuffer(start: pointer, count: 4)
                        
                        socket.send(buffer)
                }
                
                promise0.complete(())
                }.blockingAwait(timeout: .seconds(10))
            
            try promise0.future.blockingAwait(timeout: .seconds(10))
            try promise1.future.blockingAwait(timeout: .seconds(10))
        } catch {
            XCTFail("Error connecting to \(uri)")
            throw error
        }
    }
    
    static let allTests = [
        ("testClientServer", testClientServer)
    ]
}

struct WebSocketApplication: Responder {
    func respond(to req: Request) throws -> Future<Response> {
        let promise = Promise<Response>()
        
        if WebSocket.shouldUpgrade(for: req) {
            let res = try WebSocket.upgradeResponse(for: req)
            res.onUpgrade = { client in
                let websocket = WebSocket(client: client)
                websocket.onText { text in
                    let rev = String(text.reversed())
                    websocket.send(rev)
                }
                websocket.onBinary { buffer in
                    websocket.send(buffer)
                }
            }
            promise.complete(res)
        } else {
            let res = try Response(status: .ok, body: "hi")
            promise.complete(res)
        }
        
        return promise.future
    }
}<|MERGE_RESOLUTION|>--- conflicted
+++ resolved
@@ -85,24 +85,9 @@
         
         let promise0 = Promise<Void>()
         let promise1 = Promise<Void>()
-<<<<<<< HEAD
-
-        let worker = EventLoop(queue: .global())
-        _ = try WebSocket.connect(to: "ws://0.0.0.0:8080/", worker: worker).then { socket in
-            let responses = ["test", "cat", "banana"]
-            let reversedResponses = responses.map {
-                String($0.reversed())
-            }
-            
-            var count = 0
-            
-            socket.onText { string in
-                XCTAssert(reversedResponses.contains(string))
-                count += 1
-=======
         
         let queue = DispatchQueue(label: "test.client")
-        let worker = Worker(queue: queue)
+        let worker = EventLoop(queue: queue)
         
         let uri = URI(stringLiteral: "ws://localhost:8282/")
         
@@ -114,7 +99,6 @@
                 }
                 
                 var count = 0
->>>>>>> 72630476
                 
                 socket.onText { string in
                     XCTAssert(reversedResponses.contains(string))
