--- conflicted
+++ resolved
@@ -23,11 +23,7 @@
     }
 
     static let allTests = [
-<<<<<<< HEAD
-        ("testServer", testServer)
-=======
         ("testServer", testServer),
->>>>>>> 954fd24d
     ]
 }
 
